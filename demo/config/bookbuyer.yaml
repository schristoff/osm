node:
  id: nodeElmo
  cluster: clusterElmo

admin:
  access_log_path: "/dev/stdout"
  address:
    socket_address: {address: 0.0.0.0, port_value: 15000}

dynamic_resources:
  cds_config:
    api_config_source:
      api_type: GRPC
      grpc_services:
        envoy_grpc:
          cluster_name: cds


static_resources:
  listeners:

  - name: listener___15001
    address:
      socket_address: {address: 0.0.0.0, port_value: 15001}

    filter_chains:
      filters:
      - name: envoy.http_connection_manager
        typed_config:
          "@type": type.googleapis.com/envoy.config.filter.network.http_connection_manager.v2.HttpConnectionManager
          stat_prefix: ingress_http
          codec_type: AUTO
          rds:
            route_config_name: demo_route_config
            config_source:
              api_config_source:
                api_type: GRPC
                grpc_services:
                  envoy_grpc:
                    cluster_name: rds
          http_filters:
          - name: envoy.router

          access_log:
          - config:
              path: "/dev/stdout"
              format: ">> [%START_TIME%] %PROTOCOL% %BYTES_RECEIVED% %BYTES_SENT% %RESPONSE_FLAGS%
                %UPSTREAM_HOST% %UPSTREAM_CLUSTER% %REQUESTED_SERVER_NAME%\n"
            name: envoy.file_access_log
    #use_original_dst: true


  clusters:

  - name: bookstore
    connect_timeout: 15s
    type: STRICT_DNS

    tls_context:
      common_tls_context:
        tls_certificate_sds_secret_configs:
        - name: server_cert
          sds_config:
            api_config_source:
              api_type: GRPC
              grpc_services:
                envoy_grpc:
                  cluster_name: sds

    lb_policy: ROUND_ROBIN
    hosts:
      - socket_address:
          address: bookstore.smc.svc.cluster.local
          port_value: 83  # maps to 15003

  - name: bookstore.mesh  ## HACKS(delyan): This must match the domain name we are curling
    connect_timeout: 0.25s
    lb_policy: ROUND_ROBIN
    type: EDS
    eds_cluster_config:
      eds_config:
        api_config_source:
          api_type: GRPC
          grpc_services:
            envoy_grpc:
              cluster_name: eds

    tls_context:
      common_tls_context:
        tls_certificate_sds_secret_configs:
        - name: server_cert
          sds_config:
            api_config_source:
              api_type: GRPC
              grpc_services:
                envoy_grpc:
                  cluster_name: sds

  - name: sds
    connect_timeout: 0.25s
    type: LOGICAL_DNS
    http2_protocol_options: {}
    tls_context:
      common_tls_context:
        tls_params:
          tls_minimum_protocol_version: TLSv1_2
          tls_maximum_protocol_version: TLSv1_3
          cipher_suites: "[ECDHE-ECDSA-AES128-GCM-SHA256|ECDHE-ECDSA-CHACHA20-POLY1305]"
        tls_certificates:
          - certificate_chain: { filename: "/etc/ssl/certs/cert.pem" }
            private_key: { filename: "/etc/ssl/certs/key.pem" }
    load_assignment:
      cluster_name: sds
      endpoints:
      - lb_endpoints:
        - endpoint:
            address:
              socket_address:
                address: sds.smc.svc.cluster.local
                port_value: 15123

  - name: eds
    connect_timeout: 0.25s
    type: LOGICAL_DNS
    http2_protocol_options: {}
    tls_context:
      common_tls_context:
        tls_params:
          tls_minimum_protocol_version: TLSv1_2
          tls_maximum_protocol_version: TLSv1_3
          cipher_suites: "[ECDHE-ECDSA-AES128-GCM-SHA256|ECDHE-ECDSA-CHACHA20-POLY1305]"
        tls_certificates:
          - certificate_chain: { filename: "/etc/ssl/certs/cert.pem" }
            private_key: { filename: "/etc/ssl/certs/key.pem" }
    load_assignment:
      cluster_name: eds
      endpoints:
      - lb_endpoints:
        - endpoint:
            address:
              socket_address:
                address: eds.smc.svc.cluster.local
                port_value: 15124


<<<<<<< HEAD
  - name: cds_server_mtls
    connect_timeout: 0.25s
=======
  - name: cds
    connect_timeout: 5s
>>>>>>> d5772c9b
    type: LOGICAL_DNS
    http2_protocol_options: {}
    tls_context:
      common_tls_context:
        tls_params:
          tls_minimum_protocol_version: TLSv1_2
          tls_maximum_protocol_version: TLSv1_3
          cipher_suites: "[ECDHE-ECDSA-AES128-GCM-SHA256|ECDHE-ECDSA-CHACHA20-POLY1305]"
        tls_certificates:
          - certificate_chain: { filename: "/etc/ssl/certs/cert.pem" }
            private_key: { filename: "/etc/ssl/certs/key.pem" }
    load_assignment:
      cluster_name: cds
      endpoints:
      - lb_endpoints:
        - endpoint:
            address:
              socket_address:
                address: cds.smc.svc.cluster.local
                port_value: 15125


  - name: rds
    connect_timeout: 0.25s
    type: LOGICAL_DNS
    http2_protocol_options: {}
    tls_context:
      common_tls_context:
        tls_params:
          tls_minimum_protocol_version: TLSv1_2
          tls_maximum_protocol_version: TLSv1_3
          cipher_suites: "[ECDHE-ECDSA-AES128-GCM-SHA256|ECDHE-ECDSA-CHACHA20-POLY1305]"
        tls_certificates:
          - certificate_chain: { filename: "/etc/ssl/certs/cert.pem" }
            private_key: { filename: "/etc/ssl/certs/key.pem" }
    load_assignment:
      cluster_name: rds
      endpoints:
      - lb_endpoints:
        - endpoint:
            address:
              socket_address:
                address: rds.smc.svc.cluster.local
                port_value: 15126<|MERGE_RESOLUTION|>--- conflicted
+++ resolved
@@ -143,13 +143,8 @@
                 port_value: 15124
 
 
-<<<<<<< HEAD
-  - name: cds_server_mtls
+  - name: cds
     connect_timeout: 0.25s
-=======
-  - name: cds
-    connect_timeout: 5s
->>>>>>> d5772c9b
     type: LOGICAL_DNS
     http2_protocol_options: {}
     tls_context:
