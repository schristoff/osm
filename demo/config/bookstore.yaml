--- conflicted
+++ resolved
@@ -59,11 +59,7 @@
         require_client_certificate: true
         common_tls_context:
           tls_certificate_sds_secret_configs:
-<<<<<<< HEAD
-            # This name must match the auth.Secret.Name field of the cert.pb proto
-=======
           # This name must batch the auth.Secret.Name field of the cert.pb proto
->>>>>>> 78c33e18
           - name: server_cert
             sds_config:
               api_config_source:
